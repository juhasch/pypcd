--- conflicted
+++ resolved
@@ -12,11 +12,8 @@
 import re
 import struct
 import copy
-<<<<<<< HEAD
 from io import BytesIO as sio
-=======
-from io import StringIO as sio
->>>>>>> 5fd900b7
+
 import numpy as np
 import warnings
 import lzf
